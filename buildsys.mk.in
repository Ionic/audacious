--- conflicted
+++ resolved
@@ -1,10 +1,6 @@
 #
-<<<<<<< HEAD
 #  Copyright (c) 2007, 2008, 2009, 2010, 2011, 2012, 2013, 2014, 2015, 2016,
 #  2017
-=======
-#  Copyright (c) 2007, 2008, 2009, 2010, 2011, 2012, 2013, 2014, 2015, 2016
->>>>>>> 71c49a6e
 #  Jonathan Schleifer <js@heap.zone>
 #
 #  https://heap.zone/git/?p=buildsys.git
@@ -119,23 +115,14 @@
 MO_FILES = ${LOCALES:.po=.mo}
 
 .SUFFIXES:
-<<<<<<< HEAD
 .SUFFIXES: .beam .c .c.dep .cc .cc.dep .class .cxx .cxx.dep .d .erl .lib.o .java .mo .m .m.dep .mm .mm.dep .moslib.o .o .plugin.o .po .py .pyc .rc .S .S.dep .xpm
 .PHONY: all subdirs subdirs-after pre-depend depend install install-includes install-extra uninstall uninstall-extra clean distclean locales ${SUBDIRS} ${SUBDIRS_AFTER}
-=======
-.SUFFIXES: .beam .c .c.dep .cc .cc.dep .class .cxx .cxx.dep .d .erl .lib.o .java .mo .m .m.dep .mm .mm.dep .o .plugin.o .po .py .pyc .rc .S .S.dep .xpm
-.PHONY: all subdirs subdirs-after pre-depend depend install install-extra uninstall uninstall-extra clean distclean locales ${SUBDIRS} ${SUBDIRS_AFTER}
->>>>>>> 71c49a6e
 
 all:
 	${MAKE} pre-all
 	${MAKE} subdirs
 	${MAKE} depend
-<<<<<<< HEAD
 	${MAKE} ${STATIC_LIB} ${STATIC_LIB_NOINST} ${STATIC_PIC_LIB} ${STATIC_PIC_LIB_NOINST} ${SHARED_LIB} ${SHARED_LIB_NOINST} ${MORPHOS_LIB} ${MORPHOS_LIB_NOINST} ${PLUGIN} ${PLUGIN_NOINST} ${PROG} ${PROG_NOINST} ${JARFILE} locales
-=======
-	${MAKE} ${STATIC_LIB} ${STATIC_LIB_NOINST} ${STATIC_PIC_LIB} ${STATIC_PIC_LIB_NOINST} ${SHARED_LIB} ${SHARED_LIB_NOINST} ${PLUGIN} ${PLUGIN_NOINST} ${PROG} ${PROG_NOINST} ${JARFILE} locales
->>>>>>> 71c49a6e
 	${MAKE} subdirs-after
 	${MAKE} post-all
 
@@ -258,34 +245,7 @@
 ${SHARED_LIB} ${SHARED_LIB_NOINST}: ${EXT_DEPS} ${LIB_OBJS} ${LIB_OBJS_EXTRA}
 	${LINK_STATUS}
 	out="$@"; \
-<<<<<<< HEAD
 	if ${LD} -o $@ ${LIB_OBJS} ${LIB_OBJS_EXTRA} ${LIB_LDFLAGS} ${LIB_LDFLAGS_INSTALL_NAME} ${LDFLAGS} ${LIBS}; then \
-=======
-	objs=""; \
-	ars=""; \
-	for i in ${LIB_OBJS} ${LIB_OBJS_EXTRA}; do \
-		case $$i in \
-			*.a) \
-				ars="$$ars $$i" \
-				;; \
-			*.o) \
-				objs="$$objs $$i" \
-				;; \
-		esac \
-	done; \
-	for i in $$ars; do \
-		dir=".$$(echo $$i | sed 's/\//_/g').objs"; \
-		rm -fr $$dir; \
-		mkdir -p $$dir; \
-		cd $$dir; \
-		${AR} x ../$$i; \
-		for j in *.o; do \
-			objs="$$objs $$dir/$$j"; \
-		done; \
-		cd ..; \
-	done; \
-	if ${LD} -o $@ $$objs ${LIB_LDFLAGS} ${LDFLAGS_INSTALL_NAME} ${LDFLAGS} ${LIBS}; then \
->>>>>>> 71c49a6e
 		${LINK_OK}; \
 	else \
 		${LINK_FAILED}; \
@@ -333,34 +293,7 @@
 ${PLUGIN} ${PLUGIN_NOINST}: ${EXT_DEPS} ${PLUGIN_OBJS}
 	${LINK_STATUS}
 	out="$@"; \
-<<<<<<< HEAD
 	if ${LD} -o $@ ${PLUGIN_OBJS} ${PLUGIN_OBJS_EXTRA} ${PLUGIN_LDFLAGS} ${LDFLAGS} ${LIBS}; then \
-=======
-	objs=""; \
-	ars=""; \
-	for i in ${PLUGIN_OBJS}; do \
-		case $$i in \
-			*.a) \
-				ars="$$ars $$i" \
-				;; \
-			*.o) \
-				objs="$$objs $$i" \
-				;; \
-		esac \
-	done; \
-	for i in $$ars; do \
-		dir=".$$(echo $$i | sed 's/\//_/g').objs"; \
-		rm -fr $$dir; \
-		mkdir -p $$dir; \
-		cd $$dir; \
-		${AR} x ../$$i; \
-		for j in *.o; do \
-			objs="$$objs $$dir/$$j"; \
-		done; \
-		cd ..; \
-	done; \
-	if ${LD} -o $@ $$objs ${PLUGIN_LDFLAGS} ${LDFLAGS} ${LIBS}; then \
->>>>>>> 71c49a6e
 		${LINK_OK}; \
 	else \
 		${LINK_FAILED}; \
@@ -448,11 +381,7 @@
 	${COMPILE_STATUS}
 	in="$<"; \
 	out="$@"; \
-<<<<<<< HEAD
 	if ${CC} ${CFLAGS} ${CPPFLAGS} ${CFLAGS_$<} ${CFLAGS_$@} -c -o $@ $<; then \
-=======
-	if ${CC} ${CFLAGS} ${CPPFLAGS} ${CFLAGS_$@} -c -o $@ $<; then \
->>>>>>> 71c49a6e
 		${COMPILE_OK}; \
 	else \
 		${COMPILE_FAILED}; \
@@ -461,11 +390,7 @@
 	${COMPILE_LIB_STATUS}
 	in="$<"; \
 	out="$@"; \
-<<<<<<< HEAD
 	if ${CC} ${LIB_CFLAGS} ${CFLAGS} ${CPPFLAGS} ${CFLAGS_$<} ${CFLAGS_$@} -c -o $@ $<; then \
-=======
-	if ${CC} ${LIB_CFLAGS} ${CFLAGS} ${CPPFLAGS} ${CFLAGS_$@} -c -o $@ $<; then \
->>>>>>> 71c49a6e
 		${COMPILE_LIB_OK}; \
 	else \
 		${COMPILE_LIB_FAILED}; \
@@ -483,11 +408,7 @@
 	${COMPILE_PLUGIN_STATUS}
 	in="$<"; \
 	out="$@"; \
-<<<<<<< HEAD
 	if ${CC} ${PLUGIN_CFLAGS} ${CFLAGS} ${CPPFLAGS} ${CFLAGS_$<} ${CFLAGS_$@} -c -o $@ $<; then \
-=======
-	if ${CC} ${PLUGIN_CFLAGS} ${CFLAGS} ${CPPFLAGS} ${CFLAGS_$@} -c -o $@ $<; then \
->>>>>>> 71c49a6e
 		${COMPILE_PLUGIN_OK}; \
 	else \
 		${COMPILE_PLUGIN_FAILED}; \
@@ -497,11 +418,7 @@
 	${COMPILE_STATUS}
 	in="$<"; \
 	out="$@"; \
-<<<<<<< HEAD
 	if ${CXX} ${CXXFLAGS} ${CPPFLAGS} ${CXXFLAGS_$<} ${CXXFLAGS_$@} -c -o $@ $<; then \
-=======
-	if ${CXX} ${CXXFLAGS} ${CPPFLAGS} ${CXXFLAGS_$@} -c -o $@ $<; then \
->>>>>>> 71c49a6e
 		${COMPILE_OK}; \
 	else \
 		${COMPILE_FAILED}; \
@@ -510,11 +427,7 @@
 	${COMPILE_LIB_STATUS}
 	in="$<"; \
 	out="$@"; \
-<<<<<<< HEAD
 	if ${CXX} ${LIB_CFLAGS} ${CXXFLAGS} ${CPPFLAGS} ${CXXFLAGS_$<} ${CXXFLAGS_$@} -c -o $@ $<; then \
-=======
-	if ${CXX} ${LIB_CFLAGS} ${CXXFLAGS} ${CPPFLAGS} ${CXXFLAGS_$@} -c -o $@ $<; then \
->>>>>>> 71c49a6e
 		${COMPILE_LIB_OK}; \
 	else \
 		${COMPILE_LIB_FAILED}; \
@@ -532,11 +445,7 @@
 	${COMPILE_PLUGIN_STATUS}
 	in="$<"; \
 	out="$@"; \
-<<<<<<< HEAD
 	if ${CXX} ${PLUGIN_CFLAGS} ${CXXFLAGS} ${CPPFLAGS} ${CXXFLAGS_$<} ${CXXFLAGS_$@} -c -o $@ $<; then \
-=======
-	if ${CXX} ${PLUGIN_CFLAGS} ${CXXFLAGS} ${CPPFLAGS} ${CXXFLAGS_$@} -c -o $@ $<; then \
->>>>>>> 71c49a6e
 		${COMPILE_PLUGIN_OK}; \
 	else \
 		${COMPILE_PLUGIN_FAILED}; \
@@ -584,11 +493,7 @@
 	${COMPILE_STATUS}
 	in="$<"; \
 	out="$@"; \
-<<<<<<< HEAD
 	if ${OBJC} ${OBJCFLAGS} ${CPPFLAGS} ${OBJCFLAGS_$<} ${OBJCFLAGS_$@} -c -o $@ $<; then \
-=======
-	if ${OBJC} ${OBJCFLAGS} ${CPPFLAGS} ${OBJCFLAGS_$@} -c -o $@ $<; then \
->>>>>>> 71c49a6e
 		${COMPILE_OK}; \
 	else \
 		${COMPILE_FAILED}; \
@@ -597,11 +502,7 @@
 	${COMPILE_LIB_STATUS}
 	in="$<"; \
 	out="$@"; \
-<<<<<<< HEAD
 	if ${OBJC} ${LIB_CFLAGS} ${OBJCFLAGS} ${CPPFLAGS} ${OBJCFLAGS_$<} ${OBJCFLAGS_$@} -c -o $@ $<; then \
-=======
-	if ${OBJC} ${LIB_CFLAGS} ${OBJCFLAGS} ${CPPFLAGS} ${OBJCFLAGS_$@} -c -o $@ $<; then \
->>>>>>> 71c49a6e
 		${COMPILE_LIB_OK}; \
 	else \
 		${COMPILE_LIB_FAILED}; \
@@ -619,11 +520,7 @@
 	${COMPILE_PLUGIN_STATUS}
 	in="$<"; \
 	out="$@"; \
-<<<<<<< HEAD
 	if ${OBJC} ${PLUGIN_CFLAGS} ${OBJCFLAGS} ${CPPFLAGS} ${OBJCFLAGS_$<} ${OBJCFLAGS_$@} -c -o $@ $<; then \
-=======
-	if ${OBJC} ${PLUGIN_CFLAGS} ${OBJCFLAGS} ${CPPFLAGS} ${OBJCFLAGS_$@} -c -o $@ $<; then \
->>>>>>> 71c49a6e
 		${COMPILE_PLUGIN_OK}; \
 	else \
 		${COMPILE_PLUGIN_FAILED}; \
@@ -633,11 +530,7 @@
 	${COMPILE_STATUS}
 	in="$<"; \
 	out="$@"; \
-<<<<<<< HEAD
 	if ${OBJCXX} ${OBJCXXFLAGS} ${CPPFLAGS} ${OBJCXXFLAGS_$<} ${OBJCXXFLAGS_$@} -c -o $@ $<; then \
-=======
-	if ${OBJCXX} ${OBJCXXFLAGS} ${OBJCFLAGS} ${CXXFLAGS} ${CPPFLAGS} ${OBJCXXFLAGS_$@} -c -o $@ $<; then \
->>>>>>> 71c49a6e
 		${COMPILE_OK}; \
 	else \
 		${COMPILE_FAILED}; \
@@ -646,11 +539,7 @@
 	${COMPILE_LIB_STATUS}
 	in="$<"; \
 	out="$@"; \
-<<<<<<< HEAD
 	if ${OBJCXX} ${LIB_CFLAGS} ${OBJCXXFLAGS} ${CPPFLAGS} ${OBJCXXFLAGS_$<} ${OBJCXXFLAGS_$@} -c -o $@ $<; then \
-=======
-	if ${OBJCXX} ${LIB_CFLAGS} ${OBJCXXFLAGS} ${OBJCFLAGS} ${CXXFLAGS} ${CPPFLAGS} ${OBJCXXFLAGS_$@} -c -o $@ $<; then \
->>>>>>> 71c49a6e
 		${COMPILE_LIB_OK}; \
 	else \
 		${COMPILE_LIB_FAILED}; \
@@ -668,11 +557,7 @@
 	${COMPILE_PLUGIN_STATUS}
 	in="$<"; \
 	out="$@"; \
-<<<<<<< HEAD
 	if ${OBJCXX} ${PLUGIN_CFLAGS} ${OBJCXXFLAGS} ${CPPFLAGS} ${OBJCXXFLAGS_$<} ${OBJCXXFLAGS_$@} -c -o $@ $<; then \
-=======
-	if ${OBJCXX} ${PLUGIN_CFLAGS} ${OBJCXXFLAGS} ${OBJCFLAGS} ${CXXFLAGS} ${CPPFLAGS} ${OBJCXXFLAGS_$@} -c -o $@ $<; then \
->>>>>>> 71c49a6e
 		${COMPILE_PLUGIN_OK}; \
 	else \
 		${COMPILE_PLUGIN_FAILED}; \
@@ -702,11 +587,7 @@
 	${COMPILE_STATUS}
 	in="$<"; \
 	out="$@"; \
-<<<<<<< HEAD
 	if ${WINDRES} -J rc -O coff -o $@ $<; then \
-=======
-	if ${WINDRES} ${CPPFLAGS} -J rc -O coff -o $@ $<; then \
->>>>>>> 71c49a6e
 		${COMPILE_OK}; \
 	else \
 		${COMPILE_FAILED}; \
@@ -716,11 +597,7 @@
 	${COMPILE_STATUS}
 	in="$<"; \
 	out="$@"; \
-<<<<<<< HEAD
 	if ${AS} ${ASFLAGS} ${CPPFLAGS} ${ASFLAGS_$<} ${ASFLAGS_$@} -c -o $@ $<; then \
-=======
-	if ${AS} ${ASFLAGS} ${CPPFLAGS} ${ASFLAGS_$@} -c -o $@ $<; then \
->>>>>>> 71c49a6e
 		${COMPILE_OK}; \
 	else \
 		${COMPILE_FAILED}; \
@@ -729,11 +606,7 @@
 	${COMPILE_LIB_STATUS}
 	in="$<"; \
 	out="$@"; \
-<<<<<<< HEAD
 	if ${AS} ${LIB_CFLAGS} ${ASFLAGS} ${CPPFLAGS} ${ASFLAGS_$<} ${ASFLAGS_$@} -c -o $@ $<; then \
-=======
-	if ${AS} ${LIB_CFLAGS} ${ASFLAGS} ${CPPFLAGS} ${ASFLAGS_$@} -c -o $@ $<; then \
->>>>>>> 71c49a6e
 		${COMPILE_LIB_OK}; \
 	else \
 		${COMPILE_LIB_FAILED}; \
@@ -742,11 +615,7 @@
 	${COMPILE_PLUGIN_STATUS}
 	in="$<"; \
 	out="$@"; \
-<<<<<<< HEAD
 	if ${AS} ${PLUGIN_CFLAGS} ${ASFLAGS} ${CPPFLAGS} ${ASFLAGS_$<} ${ASFLAGS_$@} -c -o $@ $<; then \
-=======
-	if ${AS} ${PLUGIN_CFLAGS} ${ASFLAGS} ${CPPFLAGS} ${ASFLAGS_$@} -c -o $@ $<; then \
->>>>>>> 71c49a6e
 		${COMPILE_PLUGIN_OK}; \
 	else \
 		${COMPILE_PLUGIN_FAILED}; \
@@ -756,11 +625,7 @@
 	${COMPILE_STATUS}
 	in="$<"; \
 	out="$@"; \
-<<<<<<< HEAD
 	if ${CC} ${CFLAGS} ${CPPFLAGS} ${CFLAGS_$<} ${CFLAGS_$@} -x c -c -o $@ $<; then \
-=======
-	if ${CC} ${CFLAGS} ${CPPFLAGS} ${CFLAGS_$@} -x c -c -o $@ $<; then \
->>>>>>> 71c49a6e
 		${COMPILE_OK}; \
 	else \
 		${COMPILE_FAILED}; \
@@ -769,11 +634,7 @@
 	${COMPILE_LIB_STATUS}
 	in="$<"; \
 	out="$@"; \
-<<<<<<< HEAD
 	if ${CC} ${LIB_CFLAGS} ${CFLAGS} ${CPPFLAGS} ${CFLAGS_$<} ${CFLAGS_$@} -x c -c -o $@ $<; then \
-=======
-	if ${CC} ${LIB_CFLAGS} ${CFLAGS} ${CPPFLAGS} ${CFLAGS_$@} -x c -c -o $@ $<; then \
->>>>>>> 71c49a6e
 		${COMPILE_LIB_OK}; \
 	else \
 		${COMPILE_LIB_FAILED}; \
@@ -791,24 +652,15 @@
 	${COMPILE_PLUGIN_STATUS}
 	in="$<"; \
 	out="$@"; \
-<<<<<<< HEAD
 	if ${CC} ${PLUGIN_CFLAGS} ${CFLAGS} ${CPPFLAGS} ${CFLAGS_$<} ${CFLAGS_$@} -x c -c -o $@ $<; then \
-=======
-	if ${CC} ${PLUGIN_CFLAGS} ${CFLAGS} ${CPPFLAGS} ${CFLAGS_$@} -x c -c -o $@ $<; then \
->>>>>>> 71c49a6e
 		${COMPILE_PLUGIN_OK}; \
 	else \
 		${COMPILE_PLUGIN_FAILED}; \
 	fi
 
-<<<<<<< HEAD
 install: install-extra
 	for i in "" ${SUBDIRS} ${SUBDIRS_AFTER}; do \
 		test x"$$i" = x"" && continue; \
-=======
-install: all install-extra
-	for i in ${SUBDIRS} ${SUBDIRS_AFTER}; do \
->>>>>>> 71c49a6e
 		${DIR_ENTER}; \
 		${MAKE} install || exit $$?; \
 		${DIR_LEAVE}; \
@@ -923,12 +775,8 @@
 install-extra:
 
 uninstall: uninstall-extra
-<<<<<<< HEAD
 	for i in "" ${SUBDIRS} ${SUBDIRS_AFTER}; do \
 		test x"$$i" = x"" && continue; \
-=======
-	for i in ${SUBDIRS} ${SUBDIRS_AFTER}; do \
->>>>>>> 71c49a6e
 		${DIR_ENTER}; \
 		${MAKE} uninstall || exit $$?; \
 		${DIR_LEAVE}; \
@@ -1029,12 +877,8 @@
 uninstall-extra:
 
 clean:
-<<<<<<< HEAD
 	for i in "" ${SUBDIRS} ${SUBDIRS_AFTER}; do \
 		test x"$$i" = x"" && continue; \
-=======
-	for i in ${SUBDIRS} ${SUBDIRS_AFTER}; do \
->>>>>>> 71c49a6e
 		${DIR_ENTER}; \
 		${MAKE} clean || exit $$?; \
 		${DIR_LEAVE}; \
@@ -1052,12 +896,8 @@
 	done
 
 distclean: clean
-<<<<<<< HEAD
 	for i in "" ${SUBDIRS} ${SUBDIRS_AFTER}; do \
 		test x"$$i" = x"" && continue; \
-=======
-	for i in ${SUBDIRS} ${SUBDIRS_AFTER}; do \
->>>>>>> 71c49a6e
 		${DIR_ENTER}; \
 		${MAKE} distclean || exit $$?; \
 		${DIR_LEAVE}; \
@@ -1075,12 +915,8 @@
 	done
 
 print-hierarchy:
-<<<<<<< HEAD
 	for i in "" ${SUBDIRS} ${SUBDIRS_AFTER}; do \
 		test x"$$i" = x"" && continue; \
-=======
-	for i in ${SUBDIRS} ${SUBDIRS_AFTER}; do \
->>>>>>> 71c49a6e
 		echo ${PRINT_HIERARCHY_PREFIX}$$i; \
 		cd $$i || exit $$?; \
 		${MAKE} PRINT_HIERARCHY_PREFIX=$$i/ print-hierarchy || exit $$?; \
@@ -1101,12 +937,9 @@
 COMPILE_LIB_STATUS = printf "@TERM_EL@@TERM_SETAF3@Compiling @TERM_BOLD@%s@TERM_SGR0@@TERM_SETAF3@ (lib)...@TERM_SGR0@\r" "$<"
 COMPILE_LIB_OK = printf "@TERM_EL@@TERM_SETAF2@Successfully compiled @TERM_BOLD@%s@TERM_SGR0@@TERM_SETAF2@ (lib).@TERM_SGR0@\n" "$<"
 COMPILE_LIB_FAILED = err=$$?; printf "@TERM_EL@@TERM_SETAF1@Failed to compile @TERM_BOLD@%s@TERM_SGR0@@TERM_SETAF1@ (lib)!@TERM_SGR0@\n" "$<"; exit $$err
-<<<<<<< HEAD
 COMPILE_MOSLIB_STATUS = printf "@TERM_EL@@TERM_SETAF3@Compiling @TERM_BOLD@%s@TERM_SGR0@@TERM_SETAF3@ (moslib)...@TERM_SGR0@\r" "$<"
 COMPILE_MOSLIB_OK = printf "@TERM_EL@@TERM_SETAF2@Successfully compiled @TERM_BOLD@%s@TERM_SGR0@@TERM_SETAF2@ (moslib).@TERM_SGR0@\n" "$<"
 COMPILE_MOSLIB_FAILED = err=$$?; printf "@TERM_EL@@TERM_SETAF1@Failed to compile @TERM_BOLD@%s@TERM_SGR0@@TERM_SETAF1@ (moslib)!@TERM_SGR0@\n" "$<"; exit $$err
-=======
->>>>>>> 71c49a6e
 COMPILE_PLUGIN_STATUS = printf "@TERM_EL@@TERM_SETAF3@Compiling @TERM_BOLD@%s@TERM_SGR0@@TERM_SETAF3@ (plugin)...@TERM_SGR0@\r" "$<"
 COMPILE_PLUGIN_OK = printf "@TERM_EL@@TERM_SETAF2@Successfully compiled @TERM_BOLD@%s@TERM_SGR0@@TERM_SETAF2@ (plugin).@TERM_SGR0@\n" "$<"
 COMPILE_PLUGIN_FAILED = err=$$?; printf "@TERM_EL@@TERM_SETAF1@Failed to compile @TERM_BOLD@%s@TERM_SGR0@@TERM_SETAF1@ (plugin)!@TERM_SGR0@\n" "$<"; exit $$err
@@ -1120,8 +953,4 @@
 DELETE_FAILED = err=$$?; printf "@TERM_EL@@TERM_SETAF1@Failed to delete @TERM_BOLD@%s@TERM_SGR0@@TERM_SETAF1@!@TERM_SGR0@\n" "$$i"; exit $$err
 
 .CURDIR ?= .
-<<<<<<< HEAD
--include ${.CURDIR}/.deps
-=======
-include ${.CURDIR}/.deps
->>>>>>> 71c49a6e
+-include ${.CURDIR}/.deps