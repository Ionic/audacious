--- conflicted
+++ resolved
@@ -50,10 +50,6 @@
 };
 
 
-static mowgli_heap_t *tuple_heap = NULL;
-static mowgli_heap_t *tuple_value_heap = NULL;
-static mowgli_object_class_t tuple_klass;
-
 static GStaticRWLock tuple_rwlock = G_STATIC_RW_LOCK_INIT;
 
 #define TUPLE_LOCK_WRITE(XX) g_static_rw_lock_writer_lock(&tuple_rwlock)
@@ -67,9 +63,8 @@
 {
     TupleValue *value = (TupleValue *) delem->data;
 
-    if (value->type == TUPLE_STRING) {
+    if (value->type == TUPLE_STRING)
         g_free(value->value.string);
-    }
 
     mowgli_heap_free(tuple_value_heap, value);
 }
@@ -94,7 +89,7 @@
     
     if (tuple_heap == NULL)
     {
-        tuple_heap = mowgli_heap_create(sizeof(Tuple), 32, BH_NOW);
+        tuple_heap = mowgli_heap_create(sizeof(Tuple), 256, BH_NOW);
         tuple_value_heap = mowgli_heap_create(sizeof(TupleValue), 512, BH_NOW);
         mowgli_object_class_init(&tuple_klass, "audacious.tuple", tuple_destroy, FALSE);
     }
@@ -102,7 +97,6 @@
     /* FIXME: use mowgli_object_bless_from_class() in mowgli 0.4
        when it is released --nenolod */
     tuple = mowgli_heap_alloc(tuple_heap);
-    memset(tuple, 0, sizeof(Tuple));
     mowgli_object_init(mowgli_object(tuple), NULL, &tuple_klass, NULL);
 
     tuple->dict = mowgli_dictionary_create(g_ascii_strcasecmp);
@@ -127,19 +121,19 @@
     realfn = g_filename_from_uri(filename, NULL, NULL);
 
     scratch = g_path_get_basename(realfn ? realfn : filename);
-    tuple_associate_string(tuple, FIELD_FILE_NAME, NULL, scratch);
+    tuple_associate_string(tuple, "file-name", scratch);
     g_free(scratch);
 
     scratch = g_path_get_dirname(realfn ? realfn : filename);
-    tuple_associate_string(tuple, FIELD_FILE_PATH, NULL, scratch);
+    tuple_associate_string(tuple, "file-path", scratch);
     g_free(scratch);
 
-    g_free(realfn);
+    g_free(realfn); realfn = NULL;
 
     ext = strrchr(filename, '.');
     if (ext != NULL) {
         ++ext;
-        tuple_associate_string(tuple, FIELD_FILE_EXT, NULL, scratch);
+        tuple_associate_string(tuple, "file-ext", scratch);
     }
 
     return tuple;
@@ -148,7 +142,6 @@
 static TupleValue *
 tuple_associate_data(Tuple *tuple, const gint cnfield, const gchar *field, TupleValueType ftype)
 {
-<<<<<<< HEAD
     const gchar *tfield = field;
     gint nfield = cnfield;
     TupleValue *value = NULL;
@@ -177,12 +170,13 @@
             /* FIXME! Convert values perhaps .. or not? */
             fprintf(stderr, "Invalid type for [%s](%d->%d), %d != %d\n", tfield, cnfield, nfield, ftype, tuple_fields[nfield].type);
             //mowgli_throw_exception_val(audacious.tuple.invalid_type_request, 0);
+            TUPLE_UNLOCK_WRITE();
             return NULL;
         }
     } else {
         value = mowgli_dictionary_retrieve(tuple->dict, tfield);
     }
-
+    
     if (value != NULL) {
         /* Value exists, just delete old associated data */
         if (value->type == TUPLE_STRING) {
@@ -197,32 +191,8 @@
         if (nfield >= 0)
             tuple->values[nfield] = value;
     }
-    
+
     return value;
-=======
-    TupleValue *value;
-
-    g_return_val_if_fail(tuple != NULL, FALSE);
-    g_return_val_if_fail(field != NULL, FALSE);
-
-    TUPLE_LOCK_WRITE();
-    if ((value = mowgli_dictionary_delete(tuple->dict, field)))
-        tuple_disassociate_now(value);
-    
-    if (string == NULL) {
-        TUPLE_UNLOCK_WRITE();
-        return TRUE;
-    }
-
-    value = mowgli_heap_alloc(tuple_value_heap);
-    value->type = TUPLE_STRING;
-    value->value.string = g_strdup(string);
-
-    mowgli_dictionary_add(tuple->dict, field, value);
-    TUPLE_UNLOCK_WRITE();
-    
-    return TRUE;
->>>>>>> b197bfc9
 }
 
 gboolean
@@ -230,7 +200,8 @@
 {
     TupleValue *value;
 
-<<<<<<< HEAD
+    TUPLE_LOCK_WRITE();
+    
     if ((value = tuple_associate_data(tuple, nfield, field, TUPLE_STRING)) == NULL)
         return FALSE;
 
@@ -239,22 +210,7 @@
     else
         value->value.string = g_strdup(string);
 
-=======
-    g_return_val_if_fail(tuple != NULL, FALSE);
-    g_return_val_if_fail(field != NULL, FALSE);
-
-    TUPLE_LOCK_WRITE();
-    if ((value = mowgli_dictionary_delete(tuple->dict, field)))
-        tuple_disassociate_now(value);
-
-    value = mowgli_heap_alloc(tuple_value_heap);
-    value->type = TUPLE_INT;
-    value->value.integer = integer;
-
-    mowgli_dictionary_add(tuple->dict, field, value);
-    TUPLE_UNLOCK_WRITE();
-    
->>>>>>> b197bfc9
+    TUPLE_UNLOCK_WRITE();
     return TRUE;
 }
 
@@ -263,10 +219,14 @@
 {
     TupleValue *value;
     
+    TUPLE_LOCK_WRITE();
+    
     if ((value = tuple_associate_data(tuple, nfield, field, TUPLE_INT)) == NULL)
         return FALSE;
 
     value->value.integer = integer;
+    
+    TUPLE_UNLOCK_WRITE();
     return TRUE;
 }
 
@@ -278,6 +238,8 @@
 
     g_return_if_fail(tuple != NULL);
     g_return_if_fail(nfield < FIELD_LAST);
+
+    TUPLE_LOCK_WRITE();
 
     if (nfield < 0)
         tfield = field;
@@ -287,19 +249,11 @@
     }
 
     /* why _delete()? because _delete() returns the dictnode's data on success */
-<<<<<<< HEAD
-    if ((value = mowgli_dictionary_delete(tuple->dict, tfield)) == NULL)
-=======
-    TUPLE_LOCK_WRITE();
-    value = mowgli_dictionary_delete(tuple->dict, field);
-    
-    if (value == NULL) {
+    if ((value = mowgli_dictionary_delete(tuple->dict, tfield)) == NULL) {
         TUPLE_UNLOCK_WRITE();
->>>>>>> b197bfc9
         return;
     }
     
-<<<<<<< HEAD
     /* Free associated data */
     if (value->type == TUPLE_STRING) {
         g_free(value->value.string);
@@ -307,120 +261,82 @@
     }
 
     mowgli_heap_free(tuple_value_heap, value);
-=======
-    tuple_disassociate_now(value);
-    TUPLE_UNLOCK_WRITE();
->>>>>>> b197bfc9
+
+    TUPLE_UNLOCK_WRITE();
 }
 
 TupleValueType
 tuple_get_value_type(Tuple *tuple, const gint nfield, const gchar *field)
 {
-    TupleValue *value;
+    TupleValueType type = TUPLE_UNKNOWN;
 
     g_return_val_if_fail(tuple != NULL, TUPLE_UNKNOWN);
-<<<<<<< HEAD
     g_return_val_if_fail(nfield < FIELD_LAST, TUPLE_UNKNOWN);
-    
+
+    TUPLE_LOCK_READ();
+            
     if (nfield < 0) {
+        TupleValue *value;
         if ((value = mowgli_dictionary_retrieve(tuple->dict, field)) != NULL)
-            return value->type;
+            type = value->type;
     } else {
         if (tuple->values[nfield])
-            return tuple->values[nfield]->type;
-    }
-=======
-    g_return_val_if_fail(field != NULL, TUPLE_UNKNOWN);
-
-    TUPLE_LOCK_READ();
-    value = mowgli_dictionary_retrieve(tuple->dict, field);
+            value = tuple->values[nfield]->type;
+    }
+    
     TUPLE_UNLOCK_READ();
 
-    if (value == NULL)
-        return TUPLE_UNKNOWN;
->>>>>>> b197bfc9
-
-    return TUPLE_UNKNOWN;
+    return type;
 }
 
 const gchar *
 tuple_get_string(Tuple *tuple, const gint nfield, const gchar *field)
 {
     TupleValue *value;
-    gchar *val;
 
     g_return_val_if_fail(tuple != NULL, NULL);
-<<<<<<< HEAD
     g_return_val_if_fail(nfield < FIELD_LAST, NULL);
 
-    if (nfield < 0) {
-        if ((value = mowgli_dictionary_retrieve(tuple->dict, field)) == NULL)
-            return NULL;
-    } else {
-        if (tuple->values[nfield])
-            value = tuple->values[nfield];
-        else
-            return NULL;
-=======
-    g_return_val_if_fail(field != NULL, NULL);
-
     TUPLE_LOCK_READ();
-    value = mowgli_dictionary_retrieve(tuple->dict, field);
-    
-    if (value == NULL) {
+    if (nfield < 0)
+        value = mowgli_dictionary_retrieve(tuple->dict, field);
+    else
+        value = tuple->values[nfield];
+
+    if (value) {
+        if (value->type != TUPLE_STRING)
+            mowgli_throw_exception_val(audacious.tuple.invalid_type_request, NULL);
+        
+        TUPLE_UNLOCK_READ();
+        return value->value.string;
+    } else {
         TUPLE_UNLOCK_READ();
         return NULL;
->>>>>>> b197bfc9
-    }
-
-    if (value->type != TUPLE_STRING) {
-        TUPLE_UNLOCK_READ();
-        mowgli_throw_exception_val(audacious.tuple.invalid_type_request, NULL);
-    }
-
-    val = value->value.string;
-    TUPLE_UNLOCK_READ();
-    
-    return val;
+    }
 }
 
 gint
 tuple_get_int(Tuple *tuple, const gint nfield, const gchar *field)
 {
     TupleValue *value;
-    gint val;
 
     g_return_val_if_fail(tuple != NULL, 0);
-<<<<<<< HEAD
     g_return_val_if_fail(nfield < FIELD_LAST, 0);
 
-    if (nfield < 0) {
-        if ((value = mowgli_dictionary_retrieve(tuple->dict, field)) == NULL)
-            return 0;
-    } else {
-        if (tuple->values[nfield])
-            value = tuple->values[nfield];
-        else
-            return 0;
-=======
-    g_return_val_if_fail(field != NULL, 0);
-
     TUPLE_LOCK_READ();
-    value = mowgli_dictionary_retrieve(tuple->dict, field);
-    
-    if (value == NULL) {
+    if (nfield < 0)
+        value = mowgli_dictionary_retrieve(tuple->dict, field);
+    else
+        value = tuple->values[nfield];
+
+    if (value) {
+        if (value->type != TUPLE_INT)
+            mowgli_throw_exception_val(audacious.tuple.invalid_type_request, 0);
+        
+        TUPLE_UNLOCK_READ();
+        return value->value.integer;
+    } else {
         TUPLE_UNLOCK_READ();
         return 0;
->>>>>>> b197bfc9
-    }
-
-    if (value->type != TUPLE_INT) {
-        TUPLE_UNLOCK_READ();
-        mowgli_throw_exception_val(audacious.tuple.invalid_type_request, 0);
-    }
-
-    val = value->value.integer;
-    TUPLE_UNLOCK_READ();
-
-    return val;
+    }
 }