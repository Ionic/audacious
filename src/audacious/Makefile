--- conflicted
+++ resolved
@@ -38,11 +38,8 @@
 	configdb.h \
 	custom_uri.h \
 	dbus.h \
-<<<<<<< HEAD
+	discovery.h \
 	dbus-service.h \
-=======
-	discovery.h \
->>>>>>> 9540fc08
 	eventqueue.h \
 	formatter.h \
 	rcfile.h \
