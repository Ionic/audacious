--- conflicted
+++ resolved
@@ -63,24 +63,15 @@
 
 static GtkWidget * create_slider (const char * name, int band, GtkWidget * hbox)
 {
-<<<<<<< HEAD
     GtkWidget * vbox = gtk_box_new (GTK_ORIENTATION_VERTICAL, 6);
-=======
-    GtkWidget * vbox = gtk_vbox_new (false, 6);
->>>>>>> 4138c37f
 
     GtkWidget * label = gtk_label_new (name);
     gtk_label_set_angle ((GtkLabel *) label, 90);
     gtk_box_pack_start ((GtkBox *) vbox, label, true, false, 0);
 
-<<<<<<< HEAD
     GtkWidget * slider = gtk_scale_new_with_range (GTK_ORIENTATION_VERTICAL,
      -AUD_EQ_MAX_GAIN, AUD_EQ_MAX_GAIN, 1);
-    gtk_scale_set_draw_value ((GtkScale *) slider, TRUE);
-=======
-    GtkWidget * slider = gtk_vscale_new_with_range (-AUD_EQ_MAX_GAIN, AUD_EQ_MAX_GAIN, 1);
     gtk_scale_set_draw_value ((GtkScale *) slider, true);
->>>>>>> 4138c37f
     gtk_scale_set_value_pos ((GtkScale *) slider, GTK_POS_BOTTOM);
     gtk_range_set_inverted ((GtkRange *) slider, true);
     gtk_widget_set_size_request (slider, -1, 120);
@@ -137,32 +128,19 @@
     gtk_container_set_border_width ((GtkContainer *) window, 6);
     audgui_destroy_on_escape (window);
 
-<<<<<<< HEAD
     GtkWidget * vbox = gtk_box_new (GTK_ORIENTATION_VERTICAL, 6);
-=======
-    GtkWidget * vbox = gtk_vbox_new (false, 6);
->>>>>>> 4138c37f
     gtk_container_add ((GtkContainer *) window, vbox);
 
     gtk_box_pack_start ((GtkBox *) vbox, create_on_off (), false, false, 0);
 
-<<<<<<< HEAD
     GtkWidget * hbox = gtk_box_new (GTK_ORIENTATION_HORIZONTAL,  6);
-    gtk_box_pack_start ((GtkBox *) vbox, hbox, FALSE, FALSE, 0);
-=======
-    GtkWidget * hbox = gtk_hbox_new (false, 6);
     gtk_box_pack_start ((GtkBox *) vbox, hbox, false, false, 0);
->>>>>>> 4138c37f
 
     GtkWidget * preamp = create_slider (_("Preamp"), -1, hbox);
     g_object_set_data ((GObject *) window, "preamp", preamp);
 
-<<<<<<< HEAD
     gtk_box_pack_start ((GtkBox *) hbox,
-     gtk_separator_new (GTK_ORIENTATION_VERTICAL), FALSE, FALSE, 0);
-=======
-    gtk_box_pack_start ((GtkBox *) hbox, gtk_vseparator_new (), false, false, 0);
->>>>>>> 4138c37f
+     gtk_separator_new (GTK_ORIENTATION_VERTICAL), false, false, 0);
 
     for (int i = 0; i < AUD_EQ_NBANDS; i ++)
     {
