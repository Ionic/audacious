/*
 * ui_playlist_manager.c
 * Copyright 2006-2012 Giacomo Lozito, John Lindgren, and Thomas Lange
 *
 * Redistribution and use in source and binary forms, with or without
 * modification, are permitted provided that the following conditions are met:
 *
 * 1. Redistributions of source code must retain the above copyright notice,
 *    this list of conditions, and the following disclaimer.
 *
 * 2. Redistributions in binary form must reproduce the above copyright notice,
 *    this list of conditions, and the following disclaimer in the documentation
 *    provided with the distribution.
 *
 * This software is provided "as is" and without any warranty, express or
 * implied. In no event shall the authors be liable for any damages arising from
 * the use of this software.
 */

#include <string.h>
#include <gtk/gtk.h>

#include <libaudcore/audstrings.h>
#include <libaudcore/drct.h>
#include <libaudcore/hook.h>
#include <libaudcore/i18n.h>
#include <libaudcore/playlist.h>
#include <libaudcore/runtime.h>

#include "internal.h"
#include "libaudgui.h"
#include "libaudgui-gtk.h"
#include "list.h"

static void activate_row (void * user, int row);

static void play_cb (void * unused)
{
    activate_row (nullptr, aud_playlist_get_active ());
}

static void rename_cb (void * unused)
{
    audgui_show_playlist_rename (aud_playlist_get_active ());
}

static void new_cb (void * unused)
{
    aud_playlist_insert (aud_playlist_get_active () + 1);
    aud_playlist_set_active (aud_playlist_get_active () + 1);
}

static void delete_cb (void * unused)
{
    audgui_confirm_playlist_delete (aud_playlist_get_active ());
}

static void get_value (void * user, int row, int column, GValue * value)
{
    switch (column)
    {
    case 0:
    {
        g_value_set_string (value, aud_playlist_get_title (row));
        break;
    }
    case 1:
        g_value_set_int (value, aud_playlist_entry_count (row));
        break;
    }
}

static bool get_selected (void * user, int row)
{
    return (row == aud_playlist_get_active ());
}

static void set_selected (void * user, int row, bool selected)
{
    if (selected)
        aud_playlist_set_active (row);
}

static void select_all (void * user, bool selected)
{
}

static void activate_row (void * user, int row)
{
    aud_playlist_set_active (row);
    aud_drct_play_playlist (row);

    if (aud_get_bool ("audgui", "playlist_manager_close_on_activate"))
        audgui_hide_unique_window (AUDGUI_PLAYLIST_MANAGER_WINDOW);
}

static void shift_rows (void * user, int row, int before)
{
    if (before < row)
        aud_playlist_reorder (row, before, 1);
    else if (before - 1 > row)
        aud_playlist_reorder (row, before - 1, 1);
}

static const AudguiListCallbacks callbacks = {
    get_value,
    get_selected,
    set_selected,
    select_all,
    activate_row,
    nullptr,  // right_click
    shift_rows
};

static gboolean search_cb (GtkTreeModel * model, int column, const char * key,
 GtkTreeIter * iter, void * user)
{
    GtkTreePath * path = gtk_tree_model_get_path (model, iter);
    g_return_val_if_fail (path, true);
    int row = gtk_tree_path_get_indices (path)[0];
    gtk_tree_path_free (path);

    String title = aud_playlist_get_title (row);
    g_return_val_if_fail (title, true);

    Index<String> keys = str_list_to_index (key, " ");

    if (! keys.len ())
        return true;  /* not matched */

    for (const String & key : keys)
    {
        if (! strstr_nocase_utf8 (title, key))
            return true;  /* not matched */
    }

    return false;  /* matched */
}

static gboolean position_changed = false;
static gboolean playlist_activated = false;

static void update_hook (void * data, void * list_)
{
    GtkWidget * list = (GtkWidget *) list_;
    int rows = aud_playlist_count ();

    if (GPOINTER_TO_INT (data) == PLAYLIST_UPDATE_STRUCTURE)
    {
        int old_rows = audgui_list_row_count (list);

        if (rows < old_rows)
            audgui_list_delete_rows (list, rows, old_rows - rows);
        else if (rows > old_rows)
            audgui_list_insert_rows (list, old_rows, rows - old_rows);

        position_changed = true;
        playlist_activated = true;
    }

    if (GPOINTER_TO_INT (data) >= PLAYLIST_UPDATE_METADATA)
        audgui_list_update_rows (list, 0, rows);

    if (playlist_activated)
    {
        audgui_list_set_focus (list, aud_playlist_get_active ());
        audgui_list_update_selection (list, 0, rows);
        playlist_activated = false;
    }

    if (position_changed)
    {
        audgui_list_set_highlight (list, aud_playlist_get_playing ());
        position_changed = false;
    }
}

static void activate_hook (void * data, void * list_)
{
    GtkWidget * list = (GtkWidget *) list_;

    if (aud_playlist_update_pending ())
        playlist_activated = true;
    else
    {
        audgui_list_set_focus (list, aud_playlist_get_active ());
        audgui_list_update_selection (list, 0, aud_playlist_count ());
    }
}

static void position_hook (void * data, void * list_)
{
    GtkWidget * list = (GtkWidget *) list_;

    if (aud_playlist_update_pending ())
        position_changed = true;
    else
        audgui_list_set_highlight (list, aud_playlist_get_playing ());
}

static void close_on_activate_cb (GtkToggleButton * toggle)
{
    aud_set_bool ("audgui", "playlist_manager_close_on_activate",
     gtk_toggle_button_get_active (toggle));
}

static void destroy_cb (GtkWidget * window)
{
    hook_dissociate ("playlist update", update_hook);
    hook_dissociate ("playlist activate", activate_hook);
    hook_dissociate ("playlist set playing", position_hook);
}

static GtkWidget * create_playlist_manager (void)
{
    GtkWidget * playman_win = gtk_window_new (GTK_WINDOW_TOPLEVEL);
    gtk_window_set_type_hint ((GtkWindow *) playman_win, GDK_WINDOW_TYPE_HINT_DIALOG);
    gtk_window_set_title ((GtkWindow *) playman_win, _("Playlist Manager"));
    gtk_container_set_border_width ((GtkContainer *) playman_win, 6);
    gtk_widget_set_size_request (playman_win, 400, 250);

    g_signal_connect (playman_win, "destroy", (GCallback) destroy_cb, nullptr);
    audgui_destroy_on_escape (playman_win);

<<<<<<< HEAD
    GtkWidget * playman_vbox = gtk_box_new (GTK_ORIENTATION_VERTICAL, 6);
=======
    GtkWidget * playman_vbox = gtk_vbox_new (false, 6);
>>>>>>> 4138c37f
    gtk_container_add ((GtkContainer *) playman_win, playman_vbox);

    /* ListView */
    GtkWidget * playman_pl_lv = audgui_list_new (& callbacks, nullptr, aud_playlist_count ());
    audgui_list_add_column (playman_pl_lv, _("Title"), 0, G_TYPE_STRING, -1);
    audgui_list_add_column (playman_pl_lv, _("Entries"), 1, G_TYPE_INT, 7);
    audgui_list_set_highlight (playman_pl_lv, aud_playlist_get_playing ());
    gtk_tree_view_set_search_equal_func ((GtkTreeView *) playman_pl_lv,
     search_cb, nullptr, nullptr);
    hook_associate ("playlist update", update_hook, playman_pl_lv);
    hook_associate ("playlist activate", activate_hook, playman_pl_lv);
    hook_associate ("playlist set playing", position_hook, playman_pl_lv);

    GtkWidget * playman_pl_lv_sw = gtk_scrolled_window_new (nullptr, nullptr);
    gtk_scrolled_window_set_shadow_type ((GtkScrolledWindow *) playman_pl_lv_sw,
     GTK_SHADOW_IN);
    gtk_scrolled_window_set_policy ((GtkScrolledWindow *) playman_pl_lv_sw,
     GTK_POLICY_AUTOMATIC, GTK_POLICY_AUTOMATIC);
    gtk_container_add ((GtkContainer *) playman_pl_lv_sw, playman_pl_lv);
    gtk_box_pack_start ((GtkBox *) playman_vbox, playman_pl_lv_sw, true, true, 0);

    /* ButtonBox */
<<<<<<< HEAD
    GtkWidget * playman_button_hbox = gtk_box_new (GTK_ORIENTATION_HORIZONTAL, 6);
    GtkWidget * new_button = audgui_button_new (_("_New"), "document-new", new_cb, NULL);
    GtkWidget * delete_button = audgui_button_new (_("_Remove"), "edit-delete", delete_cb, NULL);
    GtkWidget * rename_button = audgui_button_new (_("Ren_ame"), "insert-text", rename_cb, NULL);
    GtkWidget * play_button = audgui_button_new (_("_Play"), "media-playback-start", play_cb, NULL);
=======
    GtkWidget * playman_button_hbox = gtk_hbox_new (false, 6);
    GtkWidget * new_button = audgui_button_new (_("_New"), "document-new", new_cb, nullptr);
    GtkWidget * delete_button = audgui_button_new (_("_Remove"), "edit-delete", delete_cb, nullptr);
    GtkWidget * rename_button = audgui_button_new (_("Ren_ame"), "insert-text", rename_cb, nullptr);
    GtkWidget * play_button = audgui_button_new (_("_Play"), "media-playback-start", play_cb, nullptr);
>>>>>>> 4138c37f

    gtk_container_add ((GtkContainer *) playman_button_hbox, new_button);
    gtk_container_add ((GtkContainer *) playman_button_hbox, delete_button);
    gtk_box_pack_end ((GtkBox *) playman_button_hbox, play_button, false, false, 0);
    gtk_box_pack_end ((GtkBox *) playman_button_hbox, rename_button, false, false, 0);
    gtk_container_add ((GtkContainer *) playman_vbox, playman_button_hbox);

    /* CheckButton */
<<<<<<< HEAD
    GtkWidget * hbox = gtk_box_new (GTK_ORIENTATION_HORIZONTAL, 6);
    gtk_box_pack_start ((GtkBox *) playman_vbox, hbox, FALSE, FALSE, 0);
=======
    GtkWidget * hbox = gtk_hbox_new (false, 6);
    gtk_box_pack_start ((GtkBox *) playman_vbox, hbox, false, false, 0);
>>>>>>> 4138c37f
    GtkWidget * check_button = gtk_check_button_new_with_mnemonic
     (_("_Close dialog on activating playlist"));
    gtk_box_pack_start ((GtkBox *) hbox, check_button, false, false, 0);
    gtk_toggle_button_set_active ((GtkToggleButton *) check_button, aud_get_bool
     ("audgui", "playlist_manager_close_on_activate"));
    g_signal_connect (check_button, "toggled", (GCallback) close_on_activate_cb, nullptr);

    return playman_win;
}

EXPORT void audgui_playlist_manager (void)
{
    if (! audgui_reshow_unique_window (AUDGUI_PLAYLIST_MANAGER_WINDOW))
        audgui_show_unique_window (AUDGUI_PLAYLIST_MANAGER_WINDOW, create_playlist_manager ());
}<|MERGE_RESOLUTION|>--- conflicted
+++ resolved
@@ -222,11 +222,7 @@
     g_signal_connect (playman_win, "destroy", (GCallback) destroy_cb, nullptr);
     audgui_destroy_on_escape (playman_win);
 
-<<<<<<< HEAD
     GtkWidget * playman_vbox = gtk_box_new (GTK_ORIENTATION_VERTICAL, 6);
-=======
-    GtkWidget * playman_vbox = gtk_vbox_new (false, 6);
->>>>>>> 4138c37f
     gtk_container_add ((GtkContainer *) playman_win, playman_vbox);
 
     /* ListView */
@@ -246,22 +242,14 @@
     gtk_scrolled_window_set_policy ((GtkScrolledWindow *) playman_pl_lv_sw,
      GTK_POLICY_AUTOMATIC, GTK_POLICY_AUTOMATIC);
     gtk_container_add ((GtkContainer *) playman_pl_lv_sw, playman_pl_lv);
-    gtk_box_pack_start ((GtkBox *) playman_vbox, playman_pl_lv_sw, true, true, 0);
+    gtk_box_pack_start ((GtkBox *) playman_vbox, playman_pl_lv_sw, TRUE, TRUE, 0);
 
     /* ButtonBox */
-<<<<<<< HEAD
     GtkWidget * playman_button_hbox = gtk_box_new (GTK_ORIENTATION_HORIZONTAL, 6);
-    GtkWidget * new_button = audgui_button_new (_("_New"), "document-new", new_cb, NULL);
-    GtkWidget * delete_button = audgui_button_new (_("_Remove"), "edit-delete", delete_cb, NULL);
-    GtkWidget * rename_button = audgui_button_new (_("Ren_ame"), "insert-text", rename_cb, NULL);
-    GtkWidget * play_button = audgui_button_new (_("_Play"), "media-playback-start", play_cb, NULL);
-=======
-    GtkWidget * playman_button_hbox = gtk_hbox_new (false, 6);
     GtkWidget * new_button = audgui_button_new (_("_New"), "document-new", new_cb, nullptr);
     GtkWidget * delete_button = audgui_button_new (_("_Remove"), "edit-delete", delete_cb, nullptr);
     GtkWidget * rename_button = audgui_button_new (_("Ren_ame"), "insert-text", rename_cb, nullptr);
     GtkWidget * play_button = audgui_button_new (_("_Play"), "media-playback-start", play_cb, nullptr);
->>>>>>> 4138c37f
 
     gtk_container_add ((GtkContainer *) playman_button_hbox, new_button);
     gtk_container_add ((GtkContainer *) playman_button_hbox, delete_button);
@@ -270,13 +258,8 @@
     gtk_container_add ((GtkContainer *) playman_vbox, playman_button_hbox);
 
     /* CheckButton */
-<<<<<<< HEAD
     GtkWidget * hbox = gtk_box_new (GTK_ORIENTATION_HORIZONTAL, 6);
-    gtk_box_pack_start ((GtkBox *) playman_vbox, hbox, FALSE, FALSE, 0);
-=======
-    GtkWidget * hbox = gtk_hbox_new (false, 6);
     gtk_box_pack_start ((GtkBox *) playman_vbox, hbox, false, false, 0);
->>>>>>> 4138c37f
     GtkWidget * check_button = gtk_check_button_new_with_mnemonic
      (_("_Close dialog on activating playlist"));
     gtk_box_pack_start ((GtkBox *) hbox, check_button, false, false, 0);
