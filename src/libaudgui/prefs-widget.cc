/*
 * prefs-widget.c
 * Copyright 2007-2014 Tomasz Moń, William Pitcock, and John Lindgren
 *
 * Redistribution and use in source and binary forms, with or without
 * modification, are permitted provided that the following conditions are met:
 *
 * 1. Redistributions of source code must retain the above copyright notice,
 *    this list of conditions, and the following disclaimer.
 *
 * 2. Redistributions in binary form must reproduce the above copyright notice,
 *    this list of conditions, and the following disclaimer in the documentation
 *    provided with the distribution.
 *
 * This software is provided "as is" and without any warranty, express or
 * implied. In no event shall the authors be liable for any damages arising from
 * the use of this software.
 */

#include <string.h>
#include <gtk/gtk.h>

#include <libaudcore/audstrings.h>
#include <libaudcore/hook.h>
#include <libaudcore/i18n.h>
#include <libaudcore/preferences.h>
#include <libaudcore/runtime.h>

#include "libaudgui-gtk.h"

<<<<<<< HEAD
#if GTK_CHECK_VERSION (3, 12, 0)
#define gtk_widget_set_margin_left gtk_widget_set_margin_start
#endif

/* HELPERS */

static bool widget_get_bool (const PreferencesWidget * widget)
{
    g_return_val_if_fail (widget->cfg.type == WidgetConfig::Bool, false);

    if (widget->cfg.value)
        return * (bool *) widget->cfg.value;
    else if (widget->cfg.name)
        return aud_get_bool (widget->cfg.section, widget->cfg.name);
    else
        return false;
}

static void widget_set_bool (const PreferencesWidget * widget, bool value)
{
    g_return_if_fail (widget->cfg.type == WidgetConfig::Bool);

    if (widget->cfg.value)
        * (bool *) widget->cfg.value = value;
    else if (widget->cfg.name)
        aud_set_bool (widget->cfg.section, widget->cfg.name, value);

    if (widget->cfg.callback)
        widget->cfg.callback ();
}

static int widget_get_int (const PreferencesWidget * widget)
{
    g_return_val_if_fail (widget->cfg.type == WidgetConfig::Int, 0);

    if (widget->cfg.value)
        return * (int *) widget->cfg.value;
    else if (widget->cfg.name)
        return aud_get_int (widget->cfg.section, widget->cfg.name);
    else
        return 0;
}

static void widget_set_int (const PreferencesWidget * widget, int value)
{
    g_return_if_fail (widget->cfg.type == WidgetConfig::Int);

    if (widget->cfg.value)
        * (int *) widget->cfg.value = value;
    else if (widget->cfg.name)
        aud_set_int (widget->cfg.section, widget->cfg.name, value);

    if (widget->cfg.callback)
        widget->cfg.callback ();
}

static double widget_get_double (const PreferencesWidget * widget)
{
    g_return_val_if_fail (widget->cfg.type == WidgetConfig::Float, 0);

    if (widget->cfg.value)
        return * (double *) widget->cfg.value;
    else if (widget->cfg.name)
        return aud_get_double (widget->cfg.section, widget->cfg.name);
    else
        return 0;
}

static void widget_set_double (const PreferencesWidget * widget, double value)
{
    g_return_if_fail (widget->cfg.type == WidgetConfig::Float);

    if (widget->cfg.value)
        * (double *) widget->cfg.value = value;
    else if (widget->cfg.name)
        aud_set_double (widget->cfg.section, widget->cfg.name, value);

    if (widget->cfg.callback)
        widget->cfg.callback ();
}

static String widget_get_string (const PreferencesWidget * widget)
{
    g_return_val_if_fail (widget->cfg.type == WidgetConfig::String, String ());

    if (widget->cfg.value)
        return * (String *) widget->cfg.value;
    else if (widget->cfg.name)
        return aud_get_str (widget->cfg.section, widget->cfg.name);
    else
        return String ();
}

static void widget_set_string (const PreferencesWidget * widget, const char * value)
{
    g_return_if_fail (widget->cfg.type == WidgetConfig::String);

    if (widget->cfg.value)
        * (String *) widget->cfg.value = String (value);
    else if (widget->cfg.name)
        aud_set_str (widget->cfg.section, widget->cfg.name, value);

    if (widget->cfg.callback)
        widget->cfg.callback ();
}

=======
>>>>>>> 3000eb83
static void widget_changed (GtkWidget * widget, const PreferencesWidget * w)
{
    switch (w->type)
    {
    case PreferencesWidget::CheckButton:
    {
        gboolean set = gtk_toggle_button_get_active ((GtkToggleButton *) widget);
        w->cfg.set_bool (set);

        auto child = (GtkWidget *) g_object_get_data ((GObject *) widget, "child");
        if (child)
            gtk_widget_set_sensitive (child, set);

        break;
    }

    case PreferencesWidget::RadioButton:
        if (gtk_toggle_button_get_active ((GtkToggleButton *) widget))
            w->cfg.set_int (w->data.radio_btn.value);

        break;

    case PreferencesWidget::SpinButton:
        if (w->cfg.type == WidgetConfig::Int)
            w->cfg.set_int (gtk_spin_button_get_value_as_int ((GtkSpinButton *) widget));
        else if (w->cfg.type == WidgetConfig::Float)
            w->cfg.set_float (gtk_spin_button_get_value ((GtkSpinButton *) widget));

        break;

    case PreferencesWidget::FontButton:
        w->cfg.set_string (gtk_font_button_get_font_name ((GtkFontButton *) widget));
        break;

    case PreferencesWidget::Entry:
        w->cfg.set_string (gtk_entry_get_text ((GtkEntry *) widget));
        break;

    case PreferencesWidget::ComboBox:
    {
        auto items = (const ComboItem *) g_object_get_data ((GObject *) widget, "comboitems");
        int idx = gtk_combo_box_get_active ((GtkComboBox *) widget);

        if (w->cfg.type == WidgetConfig::Int)
            w->cfg.set_int (items[idx].num);
        else if (w->cfg.type == WidgetConfig::String)
            w->cfg.set_string (items[idx].str);

        break;
    }

    default:
        break;
    }
}

static void combobox_update (GtkWidget * combobox, const PreferencesWidget * widget);

static void widget_update (void * unused, void * widget)
{
    auto w = (const PreferencesWidget *) g_object_get_data ((GObject *) widget, "prefswidget");

    g_signal_handlers_block_by_func (widget, (void *) widget_changed, (void *) w);

    switch (w->type)
    {
    case PreferencesWidget::CheckButton:
        gtk_toggle_button_set_active ((GtkToggleButton *) widget, w->cfg.get_bool ());
        break;

    case PreferencesWidget::RadioButton:
        if (w->cfg.get_int () == w->data.radio_btn.value)
            gtk_toggle_button_set_active ((GtkToggleButton *) widget, true);

        break;

    case PreferencesWidget::SpinButton:
        if (w->cfg.type == WidgetConfig::Int)
            gtk_spin_button_set_value ((GtkSpinButton *) widget, w->cfg.get_int ());
        else if (w->cfg.type == WidgetConfig::Float)
            gtk_spin_button_set_value ((GtkSpinButton *) widget, w->cfg.get_float ());

        break;

    case PreferencesWidget::FontButton:
        gtk_font_button_set_font_name ((GtkFontButton *) widget, w->cfg.get_string ());
        break;

    case PreferencesWidget::Entry:
        gtk_entry_set_text ((GtkEntry *) widget, w->cfg.get_string ());
        break;

    case PreferencesWidget::ComboBox:
        combobox_update ((GtkWidget *) widget, w);
        break;

    default:
        break;
    }

    g_signal_handlers_unblock_by_func (widget, (void *) widget_changed, (void *) w);
}

static void widget_unhook (GtkWidget * widget, const PreferencesWidget * w)
{
    hook_dissociate_full (w->cfg.hook, widget_update, widget);
}

static void widget_init (GtkWidget * widget, const PreferencesWidget * w)
{
    g_object_set_data ((GObject *) widget, "prefswidget", (void *) w);

    widget_update (nullptr, widget);

    switch (w->type)
    {
    case PreferencesWidget::CheckButton:
    case PreferencesWidget::RadioButton:
        g_signal_connect (widget, "toggled", (GCallback) widget_changed, (void *) w);
        break;

    case PreferencesWidget::SpinButton:
        g_signal_connect (widget, "value_changed", (GCallback) widget_changed, (void *) w);
        break;

    case PreferencesWidget::FontButton:
        g_signal_connect (widget, "font_set", (GCallback) widget_changed, (void *) w);
        break;

    case PreferencesWidget::Entry:
    case PreferencesWidget::ComboBox:
        g_signal_connect (widget, "changed", (GCallback) widget_changed, (void *) w);
        break;

    default:
        break;
    }

    if (w->cfg.hook)
    {
        hook_associate (w->cfg.hook, widget_update, widget);
        g_signal_connect (widget, "destroy", (GCallback) widget_unhook, (void *) w);
    }
}

/* WIDGET_LABEL */

static void create_label (const PreferencesWidget * widget, GtkWidget * * label,
 GtkWidget * * icon, const char * domain)
{
    * label = gtk_label_new_with_mnemonic (dgettext (domain, widget->label));
    gtk_label_set_use_markup ((GtkLabel *) * label, true);
    gtk_label_set_line_wrap ((GtkLabel *) * label, true);
    gtk_widget_set_halign (* label, GTK_ALIGN_START);
}

/* WIDGET_SPIN_BTN */

static void create_spin_button (const PreferencesWidget * widget,
 GtkWidget * * label_pre, GtkWidget * * spin_btn, GtkWidget * * label_past,
 const char * domain)
{
    * label_pre = gtk_label_new (dgettext (domain, widget->label));
    * spin_btn = gtk_spin_button_new_with_range (widget->data.spin_btn.min,
     widget->data.spin_btn.max, widget->data.spin_btn.step);

    if (widget->data.spin_btn.right_label)
        * label_past = gtk_label_new (dgettext (domain, widget->data.spin_btn.right_label));

    widget_init (* spin_btn, widget);
}

/* WIDGET_FONT_BTN */

void create_font_btn (const PreferencesWidget * widget, GtkWidget * * label,
 GtkWidget * * font_btn, const char * domain)
{
    * font_btn = gtk_font_button_new ();
    gtk_font_button_set_use_font ((GtkFontButton *) * font_btn, true);
    gtk_font_button_set_use_size ((GtkFontButton *) * font_btn, true);

    if (widget->label)
    {
        * label = gtk_label_new (dgettext (domain, widget->label));
        gtk_widget_set_halign (* label, GTK_ALIGN_END);
    }

    if (widget->data.font_btn.title)
        gtk_font_button_set_title ((GtkFontButton *) * font_btn,
         dgettext (domain, widget->data.font_btn.title));

    widget_init (* font_btn, widget);
}

/* WIDGET_ENTRY */

static void create_entry (const PreferencesWidget * widget, GtkWidget * * label,
 GtkWidget * * entry, const char * domain)
{
    * entry = gtk_entry_new ();
    gtk_entry_set_visibility ((GtkEntry *) * entry, ! widget->data.entry.password);

    if (widget->label)
    {
        * label = gtk_label_new (dgettext (domain, widget->label));
        gtk_widget_set_halign (* label, GTK_ALIGN_END);
    }

    widget_init (* entry, widget);
}

/* WIDGET_COMBO_BOX */

static void combobox_update (GtkWidget * combobox, const PreferencesWidget * widget)
{
    auto domain = (const char *) g_object_get_data ((GObject *) combobox, "combodomain");

    ArrayRef<const ComboItem> items = widget->data.combo.elems;
    if (widget->data.combo.fill)
        items = widget->data.combo.fill ();

    g_object_set_data ((GObject *) combobox, "comboitems", (void *) items.data);

    /* no gtk_combo_box_text_clear()? */
    gtk_list_store_clear ((GtkListStore *) gtk_combo_box_get_model ((GtkComboBox *) combobox));

    for (const ComboItem & item : items)
        gtk_combo_box_text_append_text ((GtkComboBoxText *) combobox,
         dgettext (domain, item.label));

    if (widget->cfg.type == WidgetConfig::Int)
    {
        int num = widget->cfg.get_int ();

        for (int i = 0; i < items.len; i ++)
        {
            if (items.data[i].num == num)
            {
                gtk_combo_box_set_active ((GtkComboBox *) combobox, i);
                break;
            }
        }
    }
    else if (widget->cfg.type == WidgetConfig::String)
    {
        String str = widget->cfg.get_string ();

        for (int i = 0; i < items.len; i ++)
        {
            if (! strcmp_safe (items.data[i].str, str))
            {
                gtk_combo_box_set_active ((GtkComboBox *) combobox, i);
                break;
            }
        }
    }
}

static void create_cbox (const PreferencesWidget * widget, GtkWidget * * label,
 GtkWidget * * combobox, const char * domain)
{
    * combobox = gtk_combo_box_text_new ();

    if (widget->label)
        * label = gtk_label_new (dgettext (domain, widget->label));

    g_object_set_data ((GObject *) * combobox, "combodomain", (void *) domain);
    widget_init (* combobox, widget);
}

/* WIDGET_TABLE */

static void fill_grid (GtkWidget * grid,
 ArrayRef<const PreferencesWidget> widgets, const char * domain)
{
    for (const PreferencesWidget & w : widgets)
    {
        GtkWidget * widget_left = nullptr, * widget_middle = nullptr, * widget_right = nullptr;

        switch (w.type)
        {
            case PreferencesWidget::SpinButton:
                create_spin_button (& w, & widget_left,
                 & widget_middle, & widget_right, domain);
                break;

            case PreferencesWidget::Label:
                create_label (& w, & widget_middle, & widget_left, domain);
                break;

            case PreferencesWidget::FontButton:
                create_font_btn (& w, & widget_left, & widget_middle, domain);
                break;

            case PreferencesWidget::Entry:
                create_entry (& w, & widget_left, & widget_middle, domain);
                break;

            case PreferencesWidget::ComboBox:
                create_cbox (& w, & widget_left, & widget_middle, domain);
                break;

            default:
                break;
        }

        int i = & w - widgets.data;

        if (widget_left)
            gtk_grid_attach ((GtkGrid *) grid, widget_left, 0, i, 1, 1);

        if (widget_middle)
            gtk_grid_attach ((GtkGrid *) grid, widget_middle, 1, i, 1, 1);

        if (widget_right)
            gtk_grid_attach ((GtkGrid *) grid, widget_right, 2, i, 1, 1);
    }
}

/* ALL WIDGETS */

/* box: a GtkBox */
void audgui_create_widgets_with_domain (GtkWidget * box,
 ArrayRef<const PreferencesWidget> widgets, const char * domain)
{
    GtkWidget * widget = nullptr, * child_box = nullptr;
    GSList * radio_btn_group = nullptr;

    for (const PreferencesWidget & w : widgets)
    {
        GtkWidget * label = nullptr;

        if (widget && w.child)
        {
            if (! child_box)
            {
                child_box = gtk_box_new (GTK_ORIENTATION_VERTICAL, 0);
                g_object_set_data ((GObject *) widget, "child", child_box);

                gtk_widget_set_margin_left (child_box, 12);
                gtk_box_pack_start ((GtkBox *) box, child_box, false, false, 0);

                if (GTK_IS_TOGGLE_BUTTON (widget))
                    gtk_widget_set_sensitive (child_box,
                     gtk_toggle_button_get_active ((GtkToggleButton *) widget));
            }
        }
        else
            child_box = nullptr;

        widget = nullptr;

        if (radio_btn_group && w.type != PreferencesWidget::RadioButton)
            radio_btn_group = nullptr;

        int pad_left = 12, pad_top = 6;

        switch (w.type)
        {
            case PreferencesWidget::Button:
                widget = audgui_button_new (dgettext (domain, w.label),
                 w.data.button.icon, (AudguiCallback) w.data.button.callback, nullptr);
                break;

            case PreferencesWidget::CheckButton:
                widget = gtk_check_button_new_with_mnemonic (dgettext (domain, w.label));
                widget_init (widget, & w);
                break;

            case PreferencesWidget::Label:
            {
                GtkWidget * icon = nullptr;
                create_label (& w, & label, & icon, domain);

                if (icon)
                {
                    widget = gtk_box_new (GTK_ORIENTATION_HORIZONTAL, 6);
                    gtk_box_pack_start ((GtkBox *) widget, icon, false, false, 0);
                    gtk_box_pack_start ((GtkBox *) widget, label, false, false, 0);
                }
                else
                    widget = label;

                if (strstr (w.label, "<b>"))
                    pad_top = (& w == widgets.data) ? 0 : 12;

                break;
            }

            case PreferencesWidget::RadioButton:
                widget = gtk_radio_button_new_with_mnemonic (radio_btn_group,
                 dgettext (domain, w.label));
                radio_btn_group = gtk_radio_button_get_group ((GtkRadioButton *) widget);
                widget_init (widget, & w);
                break;

            case PreferencesWidget::SpinButton:
            {
                widget = gtk_box_new (GTK_ORIENTATION_HORIZONTAL, 6);

                GtkWidget * label_pre = nullptr, * spin_btn = nullptr, * label_past = nullptr;
                create_spin_button (& w, & label_pre, & spin_btn, & label_past, domain);

                if (label_pre)
                    gtk_box_pack_start ((GtkBox *) widget, label_pre, false, false, 0);
                if (spin_btn)
                    gtk_box_pack_start ((GtkBox *) widget, spin_btn, false, false, 0);
                if (label_past)
                    gtk_box_pack_start ((GtkBox *) widget, label_past, false, false, 0);

                break;
            }

            case PreferencesWidget::CustomGTK:
                if (w.data.populate)
                    widget = (GtkWidget *) w.data.populate ();

                break;

            case PreferencesWidget::FontButton:
            {
                widget = gtk_box_new (GTK_ORIENTATION_HORIZONTAL, 6);

                GtkWidget * font_btn = nullptr;
                create_font_btn (& w, & label, & font_btn, domain);

                if (label)
                    gtk_box_pack_start ((GtkBox *) widget, label, false, false, 0);
                if (font_btn)
                    gtk_box_pack_start ((GtkBox *) widget, font_btn, false, false, 0);

                break;
            }

            case PreferencesWidget::Table:
                widget = gtk_grid_new ();
                gtk_grid_set_column_spacing ((GtkGrid *) widget, 6);
                gtk_grid_set_row_spacing ((GtkGrid *) widget, 6);

                fill_grid (widget, w.data.table.widgets, domain);

                break;

            case PreferencesWidget::Entry:
            {
                widget = gtk_box_new (GTK_ORIENTATION_HORIZONTAL, 6);

                GtkWidget * entry = nullptr;
                create_entry (& w, & label, & entry, domain);

                if (label)
                    gtk_box_pack_start ((GtkBox *) widget, label, false, false, 0);
                if (entry)
                    gtk_box_pack_start ((GtkBox *) widget, entry, false, false, 0);

                break;
            }

            case PreferencesWidget::ComboBox:
            {
                widget = gtk_box_new (GTK_ORIENTATION_HORIZONTAL, 6);

                GtkWidget * combo = nullptr;
                create_cbox (& w, & label, & combo, domain);

                if (label)
                    gtk_box_pack_start ((GtkBox *) widget, label, false, false, 0);
                if (combo)
                    gtk_box_pack_start ((GtkBox *) widget, combo, false, false, 0);

                break;
            }

            case PreferencesWidget::Box:
                if (w.data.box.horizontal)
                    widget = gtk_box_new (GTK_ORIENTATION_HORIZONTAL, 6);
                else
                    widget = gtk_box_new (GTK_ORIENTATION_VERTICAL, 0);

                audgui_create_widgets_with_domain (widget, w.data.box.widgets, domain);

                if (w.data.box.frame)
                {
                    GtkWidget * frame = gtk_frame_new (dgettext (domain, w.label));
                    gtk_container_add ((GtkContainer *) frame, widget);
                    widget = frame;
                }

                break;

            case PreferencesWidget::Notebook:
                widget = gtk_notebook_new ();

                for (const NotebookTab & tab : w.data.notebook.tabs)
                {
                    GtkWidget * vbox = gtk_box_new (GTK_ORIENTATION_VERTICAL, 0);
                    gtk_container_set_border_width ((GtkContainer *) vbox, 6);

                    audgui_create_widgets_with_domain (vbox, tab.widgets, domain);

                    gtk_notebook_append_page ((GtkNotebook *) widget, vbox,
                     gtk_label_new (dgettext (domain, tab.name)));
                }

                pad_top = 0;

                break;

            case PreferencesWidget::Separator:
                widget = gtk_separator_new (w.data.separator.horizontal
                 ? GTK_ORIENTATION_HORIZONTAL : GTK_ORIENTATION_VERTICAL);
                break;

            default:
                break;
        }

        if (widget)
        {
            /* use uniform spacing for horizontal boxes */
            if (gtk_orientable_get_orientation ((GtkOrientable *) box) !=
             GTK_ORIENTATION_HORIZONTAL)
            {
                gtk_widget_set_margin_left (widget, pad_left);
                gtk_widget_set_margin_top (widget, pad_top);
            }

            gtk_box_pack_start ((GtkBox *) (child_box ? child_box : box), widget, false, false, 0);
        }
    }
}<|MERGE_RESOLUTION|>--- conflicted
+++ resolved
@@ -28,115 +28,10 @@
 
 #include "libaudgui-gtk.h"
 
-<<<<<<< HEAD
 #if GTK_CHECK_VERSION (3, 12, 0)
 #define gtk_widget_set_margin_left gtk_widget_set_margin_start
 #endif
 
-/* HELPERS */
-
-static bool widget_get_bool (const PreferencesWidget * widget)
-{
-    g_return_val_if_fail (widget->cfg.type == WidgetConfig::Bool, false);
-
-    if (widget->cfg.value)
-        return * (bool *) widget->cfg.value;
-    else if (widget->cfg.name)
-        return aud_get_bool (widget->cfg.section, widget->cfg.name);
-    else
-        return false;
-}
-
-static void widget_set_bool (const PreferencesWidget * widget, bool value)
-{
-    g_return_if_fail (widget->cfg.type == WidgetConfig::Bool);
-
-    if (widget->cfg.value)
-        * (bool *) widget->cfg.value = value;
-    else if (widget->cfg.name)
-        aud_set_bool (widget->cfg.section, widget->cfg.name, value);
-
-    if (widget->cfg.callback)
-        widget->cfg.callback ();
-}
-
-static int widget_get_int (const PreferencesWidget * widget)
-{
-    g_return_val_if_fail (widget->cfg.type == WidgetConfig::Int, 0);
-
-    if (widget->cfg.value)
-        return * (int *) widget->cfg.value;
-    else if (widget->cfg.name)
-        return aud_get_int (widget->cfg.section, widget->cfg.name);
-    else
-        return 0;
-}
-
-static void widget_set_int (const PreferencesWidget * widget, int value)
-{
-    g_return_if_fail (widget->cfg.type == WidgetConfig::Int);
-
-    if (widget->cfg.value)
-        * (int *) widget->cfg.value = value;
-    else if (widget->cfg.name)
-        aud_set_int (widget->cfg.section, widget->cfg.name, value);
-
-    if (widget->cfg.callback)
-        widget->cfg.callback ();
-}
-
-static double widget_get_double (const PreferencesWidget * widget)
-{
-    g_return_val_if_fail (widget->cfg.type == WidgetConfig::Float, 0);
-
-    if (widget->cfg.value)
-        return * (double *) widget->cfg.value;
-    else if (widget->cfg.name)
-        return aud_get_double (widget->cfg.section, widget->cfg.name);
-    else
-        return 0;
-}
-
-static void widget_set_double (const PreferencesWidget * widget, double value)
-{
-    g_return_if_fail (widget->cfg.type == WidgetConfig::Float);
-
-    if (widget->cfg.value)
-        * (double *) widget->cfg.value = value;
-    else if (widget->cfg.name)
-        aud_set_double (widget->cfg.section, widget->cfg.name, value);
-
-    if (widget->cfg.callback)
-        widget->cfg.callback ();
-}
-
-static String widget_get_string (const PreferencesWidget * widget)
-{
-    g_return_val_if_fail (widget->cfg.type == WidgetConfig::String, String ());
-
-    if (widget->cfg.value)
-        return * (String *) widget->cfg.value;
-    else if (widget->cfg.name)
-        return aud_get_str (widget->cfg.section, widget->cfg.name);
-    else
-        return String ();
-}
-
-static void widget_set_string (const PreferencesWidget * widget, const char * value)
-{
-    g_return_if_fail (widget->cfg.type == WidgetConfig::String);
-
-    if (widget->cfg.value)
-        * (String *) widget->cfg.value = String (value);
-    else if (widget->cfg.name)
-        aud_set_str (widget->cfg.section, widget->cfg.name, value);
-
-    if (widget->cfg.callback)
-        widget->cfg.callback ();
-}
-
-=======
->>>>>>> 3000eb83
 static void widget_changed (GtkWidget * widget, const PreferencesWidget * w)
 {
     switch (w->type)
