/*
 * infopopup.c
 * Copyright 2006-2012 William Pitcock, Giacomo Lozito, John Lindgren, and
 *                     Thomas Lange
 *
 * Redistribution and use in source and binary forms, with or without
 * modification, are permitted provided that the following conditions are met:
 *
 * 1. Redistributions of source code must retain the above copyright notice,
 *    this list of conditions, and the following disclaimer.
 *
 * 2. Redistributions in binary form must reproduce the above copyright notice,
 *    this list of conditions, and the following disclaimer in the documentation
 *    provided with the distribution.
 *
 * This software is provided "as is" and without any warranty, express or
 * implied. In no event shall the authors be liable for any damages arising from
 * the use of this software.
 */

#include <gtk/gtk.h>
#include <string.h>

#include <libaudcore/audstrings.h>
#include <libaudcore/drct.h>
#include <libaudcore/hook.h>
#include <libaudcore/i18n.h>
#include <libaudcore/playlist.h>
#include <libaudcore/runtime.h>
#include <libaudcore/tuple.h>

#include "internal.h"
#include "libaudgui.h"
#include "libaudgui-gtk.h"

#define IMAGE_SIZE 96

static struct {
    GtkWidget * title_header, * title_label;
    GtkWidget * artist_header, * artist_label;
    GtkWidget * album_header, * album_label;
    GtkWidget * genre_header, * genre_label;
    GtkWidget * year_header, * year_label;
    GtkWidget * track_header, * track_label;
    GtkWidget * length_header, * length_label;
    GtkWidget * image;
    GtkWidget * progress;
} widgets;

static char * current_file = nullptr;
static int progress_source = 0;

static void infopopup_display_image (const char * filename)
{
    if (! current_file || strcmp (filename, current_file))
        return;

    GdkPixbuf * pb = audgui_pixbuf_request (filename);
    if (! pb)
        pb = audgui_pixbuf_fallback ();

    audgui_pixbuf_scale_within (& pb, IMAGE_SIZE);
    gtk_image_set_from_pixbuf ((GtkImage *) widgets.image, pb);
    g_object_unref (pb);
}

static gboolean infopopup_progress_cb (void * unused)
{
    String filename;
    int length = 0, time = 0;

    if (aud_drct_get_playing ())
    {
        filename = aud_drct_get_filename ();
        length = aud_drct_get_length ();
        time = aud_drct_get_time ();
    }

    if (aud_get_bool (nullptr, "filepopup_showprogressbar") && filename &&
     current_file && ! strcmp (filename, current_file) && length > 0)
    {
        gtk_progress_bar_set_fraction ((GtkProgressBar *) widgets.progress, time / (float) length);
        gtk_progress_bar_set_text ((GtkProgressBar *) widgets.progress, str_format_time (time));
        gtk_widget_show (widgets.progress);
    }
    else
        gtk_widget_hide (widgets.progress);

    return true;
}

static void infopopup_add_category (GtkWidget * grid, int position,
 const char * text, GtkWidget * * header, GtkWidget * * label)
{
    * header = gtk_label_new (nullptr);
    * label = gtk_label_new (nullptr);

    gtk_misc_set_alignment ((GtkMisc *) * header, 0, 0.5);
    gtk_misc_set_alignment ((GtkMisc *) * label, 0, 0.5);

    char * markup = g_markup_printf_escaped ("<span style=\"italic\">%s</span>", text);
    gtk_label_set_markup ((GtkLabel *) * header, markup);
    g_free (markup);

    gtk_grid_attach ((GtkGrid *) grid, * header, 0, position, 1, 1);
    gtk_grid_attach ((GtkGrid *) grid, * label, 1, position, 1, 1);
}

static void infopopup_destroyed (void)
{
    hook_dissociate ("art ready", (HookFunction) infopopup_display_image);

    if (progress_source)
    {
        g_source_remove (progress_source);
        progress_source = 0;
    }

    memset (& widgets, 0, sizeof widgets);

    str_unref (current_file);
    current_file = nullptr;
}

static GtkWidget * infopopup_create (void)
{
    GtkWidget * infopopup = gtk_window_new (GTK_WINDOW_POPUP);
    gtk_window_set_type_hint ((GtkWindow *) infopopup, GDK_WINDOW_TYPE_HINT_TOOLTIP);
    gtk_window_set_decorated ((GtkWindow *) infopopup, false);
    gtk_container_set_border_width ((GtkContainer *) infopopup, 4);

<<<<<<< HEAD
    GtkWidget * hbox = gtk_box_new (GTK_ORIENTATION_HORIZONTAL,  6);
=======
    GtkWidget * hbox = gtk_hbox_new (false, 6);
>>>>>>> 4138c37f
    gtk_container_add ((GtkContainer *) infopopup, hbox);

    widgets.image = gtk_image_new ();
    gtk_widget_set_size_request (widgets.image, IMAGE_SIZE, IMAGE_SIZE);
    gtk_box_pack_start ((GtkBox *) hbox, widgets.image, false, false, 0);

<<<<<<< HEAD
    GtkWidget * grid = gtk_grid_new ();
    gtk_grid_set_column_spacing ((GtkGrid *) grid, 6);
    gtk_box_pack_start ((GtkBox *) hbox, grid, TRUE, TRUE, 0);
=======
    GtkWidget * grid = gtk_table_new (0, 0, false);
    gtk_table_set_col_spacings ((GtkTable *) grid, 6);
    gtk_box_pack_start ((GtkBox *) hbox, grid, true, true, 0);
>>>>>>> 4138c37f

    infopopup_add_category (grid, 0, _("Title"), & widgets.title_header, & widgets.title_label);
    infopopup_add_category (grid, 1, _("Artist"), & widgets.artist_header, & widgets.artist_label);
    infopopup_add_category (grid, 2, _("Album"), & widgets.album_header, & widgets.album_label);
    infopopup_add_category (grid, 3, _("Genre"), & widgets.genre_header, & widgets.genre_label);
    infopopup_add_category (grid, 4, _("Year"), & widgets.year_header, & widgets.year_label);
    infopopup_add_category (grid, 5, _("Track"), & widgets.track_header, & widgets.track_label);
    infopopup_add_category (grid, 6, _("Length"), & widgets.length_header, & widgets.length_label);

    /* track progress */
    widgets.progress = gtk_progress_bar_new ();
    gtk_widget_set_margin_top (widgets.progress, 6);
    gtk_progress_bar_set_show_text ((GtkProgressBar *) widgets.progress, TRUE);
    gtk_progress_bar_set_text ((GtkProgressBar *) widgets.progress, "");
    gtk_grid_attach ((GtkGrid *) grid, widgets.progress, 0, 7, 2, 1);

    /* do not show the track progress */
    gtk_widget_set_no_show_all (widgets.progress, true);

    return infopopup;
}

static void infopopup_set_field (GtkWidget * header, GtkWidget * label, const char * text)
{
    if (text)
    {
        gtk_label_set_text ((GtkLabel *) label, text);
        gtk_widget_show (header);
        gtk_widget_show (label);
    }
    else
    {
        gtk_widget_hide (header);
        gtk_widget_hide (label);
    }
}

static void infopopup_set_fields (const Tuple & tuple, const char * title)
{
    /* use title from tuple if possible */
    String title2 = tuple.get_str (FIELD_TITLE);
    if (! title2)
        title2 = String (title);

    String artist = tuple.get_str (FIELD_ARTIST);
    String album = tuple.get_str (FIELD_ALBUM);
    String genre = tuple.get_str (FIELD_GENRE);

    infopopup_set_field (widgets.title_header, widgets.title_label, title2);
    infopopup_set_field (widgets.artist_header, widgets.artist_label, artist);
    infopopup_set_field (widgets.album_header, widgets.album_label, album);
    infopopup_set_field (widgets.genre_header, widgets.genre_label, genre);

    int value = tuple.get_int (FIELD_LENGTH);
    infopopup_set_field (widgets.length_header, widgets.length_label,
     (value > 0) ? (const char *) str_format_time (value) : nullptr);

    value = tuple.get_int (FIELD_YEAR);
    infopopup_set_field (widgets.year_header, widgets.year_label,
     (value > 0) ? (const char *) int_to_str (value) : nullptr);

    value = tuple.get_int (FIELD_TRACK_NUMBER);
    infopopup_set_field (widgets.track_header, widgets.track_label,
     (value > 0) ? (const char *) int_to_str (value) : nullptr);
}

static void infopopup_move_to_mouse (GtkWidget * infopopup)
{
    int x, y, h, w;

    audgui_get_mouse_coords (nullptr, & x, & y);
    gtk_window_get_size ((GtkWindow *) infopopup, & w, & h);

    /* If we show the popup right under the cursor, the underlying window gets
     * a "leave-notify-event" and immediately hides the popup again.  So, we
     * offset the popup slightly. */
    if (x + w > gdk_screen_width ())
        x -= w + 3;
    else
        x += 3;

    if (y + h > gdk_screen_height ())
        y -= h + 3;
    else
        y += 3;

    gtk_window_move ((GtkWindow *) infopopup, x, y);
}

static void infopopup_show (const char * filename, const Tuple & tuple,
 const char * title)
{
    audgui_hide_unique_window (AUDGUI_INFOPOPUP_WINDOW);

    str_unref (current_file);
    current_file = str_get (filename);

    GtkWidget * infopopup = infopopup_create ();
    infopopup_set_fields (tuple, title);
    infopopup_display_image (filename);

    hook_associate ("art ready", (HookFunction) infopopup_display_image, nullptr);

    g_signal_connect (infopopup, "destroy", (GCallback) infopopup_destroyed, nullptr);

    /* start a timer that updates a progress bar if the tooltip
       is shown for the song that is being currently played */
    if (! progress_source)
        progress_source = g_timeout_add (500, infopopup_progress_cb, nullptr);

    /* immediately run the callback once to update progressbar status */
    infopopup_progress_cb (nullptr);

    infopopup_move_to_mouse (infopopup);

    audgui_show_unique_window (AUDGUI_INFOPOPUP_WINDOW, infopopup);
}

EXPORT void audgui_infopopup_show (int playlist, int entry)
{
    String filename = aud_playlist_entry_get_filename (playlist, entry);
    String title = aud_playlist_entry_get_title (playlist, entry, false);
    Tuple tuple = aud_playlist_entry_get_tuple (playlist, entry, false);

    if (filename && title && tuple)
        infopopup_show (filename, tuple, title);
}

EXPORT void audgui_infopopup_show_current (void)
{
    int playlist = aud_playlist_get_playing ();
    if (playlist < 0)
        playlist = aud_playlist_get_active ();

    int position = aud_playlist_get_position (playlist);
    if (position < 0)
        return;

    audgui_infopopup_show (playlist, position);
}

EXPORT void audgui_infopopup_hide (void)
{
    audgui_hide_unique_window (AUDGUI_INFOPOPUP_WINDOW);
}<|MERGE_RESOLUTION|>--- conflicted
+++ resolved
@@ -129,26 +129,16 @@
     gtk_window_set_decorated ((GtkWindow *) infopopup, false);
     gtk_container_set_border_width ((GtkContainer *) infopopup, 4);
 
-<<<<<<< HEAD
     GtkWidget * hbox = gtk_box_new (GTK_ORIENTATION_HORIZONTAL,  6);
-=======
-    GtkWidget * hbox = gtk_hbox_new (false, 6);
->>>>>>> 4138c37f
     gtk_container_add ((GtkContainer *) infopopup, hbox);
 
     widgets.image = gtk_image_new ();
     gtk_widget_set_size_request (widgets.image, IMAGE_SIZE, IMAGE_SIZE);
     gtk_box_pack_start ((GtkBox *) hbox, widgets.image, false, false, 0);
 
-<<<<<<< HEAD
     GtkWidget * grid = gtk_grid_new ();
     gtk_grid_set_column_spacing ((GtkGrid *) grid, 6);
-    gtk_box_pack_start ((GtkBox *) hbox, grid, TRUE, TRUE, 0);
-=======
-    GtkWidget * grid = gtk_table_new (0, 0, false);
-    gtk_table_set_col_spacings ((GtkTable *) grid, 6);
     gtk_box_pack_start ((GtkBox *) hbox, grid, true, true, 0);
->>>>>>> 4138c37f
 
     infopopup_add_category (grid, 0, _("Title"), & widgets.title_header, & widgets.title_label);
     infopopup_add_category (grid, 1, _("Artist"), & widgets.artist_header, & widgets.artist_label);
@@ -161,7 +151,7 @@
     /* track progress */
     widgets.progress = gtk_progress_bar_new ();
     gtk_widget_set_margin_top (widgets.progress, 6);
-    gtk_progress_bar_set_show_text ((GtkProgressBar *) widgets.progress, TRUE);
+    gtk_progress_bar_set_show_text ((GtkProgressBar *) widgets.progress, true);
     gtk_progress_bar_set_text ((GtkProgressBar *) widgets.progress, "");
     gtk_grid_attach ((GtkGrid *) grid, widgets.progress, 0, 7, 2, 1);
 
