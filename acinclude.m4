--- conflicted
+++ resolved
@@ -83,13 +83,8 @@
 if test "x$GCC" = "xyes"; then
     CFLAGS="$CFLAGS -std=gnu99 -ffast-math -Wall -pipe -Wno-deprecated-declarations"
     if test "x$HAVE_DARWIN" = "xyes"; then
-<<<<<<< HEAD
-        CXXFLAGS="$CXXFLAGS -stdlib=libc++ -std=gnu++11 -ffast-math -Wall -pipe -Wno-deprecated-declarations"
-        LDFLAGS="$LDFLAGS -lc++ -stdlib=libc++"
-=======
-        CXXFLAGS="$CXXFLAGS -std=c++11 -ffast-math -Wall -pipe"
+        CXXFLAGS="$CXXFLAGS -std=c++11 -ffast-math -Wall -pipe -Wno-deprecated-declarations"
         LDFLAGS="$LDFLAGS"
->>>>>>> a0794200
     else
         CXXFLAGS="$CXXFLAGS -std=gnu++11 -ffast-math -Wall -pipe -Wno-deprecated-declarations"
     fi
